"""mirgecom driver for the Y0 demonstration.

Note: this example requires a *scaled* version of the Y0
grid. A working grid example is located here:
github.com:/illinois-ceesd/data@y0scaled
"""

__copyright__ = """
Copyright (C) 2020 University of Illinois Board of Trustees
"""

__license__ = """
Permission is hereby granted, free of charge, to any person obtaining a copy
of this software and associated documentation files (the "Software"), to deal
in the Software without restriction, including without limitation the rights
to use, copy, modify, merge, publish, distribute, sublicense, and/or sell
copies of the Software, and to permit persons to whom the Software is
furnished to do so, subject to the following conditions:

The above copyright notice and this permission notice shall be included in
all copies or substantial portions of the Software.

THE SOFTWARE IS PROVIDED "AS IS", WITHOUT WARRANTY OF ANY KIND, EXPRESS OR
IMPLIED, INCLUDING BUT NOT LIMITED TO THE WARRANTIES OF MERCHANTABILITY,
FITNESS FOR A PARTICULAR PURPOSE AND NONINFRINGEMENT. IN NO EVENT SHALL THE
AUTHORS OR COPYRIGHT HOLDERS BE LIABLE FOR ANY CLAIM, DAMAGES OR OTHER
LIABILITY, WHETHER IN AN ACTION OF CONTRACT, TORT OR OTHERWISE, ARISING FROM,
OUT OF OR IN CONNECTION WITH THE SOFTWARE OR THE USE OR OTHER DEALINGS IN
THE SOFTWARE.
"""
import logging
import yaml
import numpy as np
import pyopencl as cl
import numpy.linalg as la  # noqa
import pyopencl.array as cla  # noqa
import math
from pytools.obj_array import make_obj_array


from meshmode.array_context import (
    PyOpenCLArrayContext,
    SingleGridWorkBalancingPytatoArrayContext as PytatoPyOpenCLArrayContext
    #PytatoPyOpenCLArrayContext
)
from mirgecom.profiling import PyOpenCLProfilingArrayContext
from arraycontext import thaw, freeze
from meshmode.mesh import BTAG_ALL, BTAG_NONE  # noqa
from grudge.eager import EagerDGDiscretization
from grudge.shortcuts import make_visualizer
from grudge.dof_desc import DTAG_BOUNDARY
from grudge.op import nodal_max, nodal_min
from logpyle import IntervalTimer, set_dt
from mirgecom.euler import extract_vars_for_logging, units_for_logging
from mirgecom.logging_quantities import (
    initialize_logmgr,
    logmgr_add_many_discretization_quantities,
    logmgr_add_cl_device_info,
    logmgr_set_time,
    LogUserQuantity,
    set_sim_state
)

from mirgecom.navierstokes import ns_operator
from mirgecom.artificial_viscosity import av_operator, smoothness_indicator
from mirgecom.simutil import (
    check_step,
    generate_and_distribute_mesh,
    write_visfile,
    check_naninf_local,
    check_range_local,
    get_sim_timestep,
    allsync
)
from mirgecom.restart import write_restart_file
from mirgecom.io import make_init_message
from mirgecom.mpi import mpi_entry_point
import pyopencl.tools as cl_tools
from mirgecom.integrators import (rk4_step, lsrk54_step, lsrk144_step,
                                  euler_step)

from mirgecom.fluid import make_conserved
from mirgecom.steppers import advance_state
from mirgecom.boundary import (
    PrescribedInviscidBoundary,
    #PrescribedViscousBoundary,
    IsothermalNoSlipBoundary,
    #AdiabaticNoslipMovingBoundary,
)
#from mirgecom.initializers import (Uniform, PlanarDiscontinuity)
from mirgecom.eos import IdealSingleGas
from mirgecom.transport import SimpleTransport

logger = logging.getLogger(__name__)


class MyRuntimeError(RuntimeError):
    """Simple exception to kill the simulation."""

    pass


def get_mesh(read_mesh=True):
    """Get the mesh."""
    from meshmode.mesh.io import read_gmsh
    mesh_filename = "data/isolator.msh"
    mesh = read_gmsh(mesh_filename, force_ambient_dim=2)

    return mesh


def sponge(cv, cv_ref, sigma):
    return sigma*(cv_ref - cv)


class InitSponge:
    r"""Solution initializer for flow in the ACT-II facility

    This initializer creates a physics-consistent flow solution
    given the top and bottom geometry profiles and an EOS using isentropic
    flow relations.

    The flow is initialized from the inlet stagnations pressure, P0, and
    stagnation temperature T0.

    geometry locations are linearly interpolated between given data points

    .. automethod:: __init__
    .. automethod:: __call__
    """
    def __init__(self, *, x0, thickness, amplitude):
        r"""Initialize the sponge parameters.

        Parameters
        ----------
        x0: float
            sponge starting x location
        thickness: float
            sponge extent
        amplitude: float
            sponge strength modifier
        """

        self._x0 = x0
        self._thickness = thickness
        self._amplitude = amplitude

    def __call__(self, x_vec, *, time=0.0):
        """Create the sponge intensity at locations *x_vec*.

        Parameters
        ----------
        x_vec: numpy.ndarray
            Coordinates at which solution is desired
        time: float
            Time at which solution is desired. The strength is (optionally)
            dependent on time
        """
        xpos = x_vec[0]
        actx = xpos.array_context
        zeros = 0*xpos
        x0 = zeros + self._x0

        return self._amplitude * actx.np.where(
            actx.np.greater(xpos, x0),
            (zeros + ((xpos - self._x0)/self._thickness) *
            ((xpos - self._x0)/self._thickness)),
            zeros + 0.0
        )


def getIsentropicPressure(mach, P0, gamma):
    pressure = (1. + (gamma - 1.)*0.5*mach**2)
    pressure = P0*pressure**(-gamma / (gamma - 1.))
    return pressure


def getIsentropicTemperature(mach, T0, gamma):
    temperature = (1. + (gamma - 1.)*0.5*mach**2)
    temperature = T0/temperature
    return temperature


def getMachFromAreaRatio(area_ratio, gamma, mach_guess=0.01):
    error = 1.0e-8
    nextError = 1.0e8
    g = gamma
    M0 = mach_guess
    while nextError > error:
        R = (((2/(g + 1) + ((g - 1)/(g + 1)*M0*M0))**(((g + 1)/(2*g - 2))))/M0
            - area_ratio)
        dRdM = (2*((2/(g + 1) + ((g - 1)/(g + 1)*M0*M0))**(((g + 1)/(2*g - 2))))
               / (2*g - 2)*(g - 1)/(2/(g + 1) + ((g - 1)/(g + 1)*M0*M0)) -
               ((2/(g + 1) + ((g - 1)/(g + 1)*M0*M0))**(((g + 1)/(2*g - 2))))
               * M0**(-2))
        M1 = M0 - R/dRdM
        nextError = abs(R)
        M0 = M1

    return M1


def get_y_from_x(x, data):
    """
    Return the linearly interpolated the value of y
    from the value in data(x,y) at x
    """

    if x <= data[0][0]:
        y = data[0][1]
    elif x >= data[-1][0]:
        y = data[-1][1]
    else:
        ileft = 0
        iright = data.shape[0]-1

        # find the bracketing points, simple subdivision search
        while iright - ileft > 1:
            ind = int(ileft+(iright - ileft)/2)
            if x < data[ind][0]:
                iright = ind
            else:
                ileft = ind

        leftx = data[ileft][0]
        rightx = data[iright][0]
        lefty = data[ileft][1]
        righty = data[iright][1]

        dx = rightx - leftx
        dy = righty - lefty
        y = lefty + (x - leftx)*dy/dx
    return y


def get_theta_from_data(data):
    """
    Calculate theta = arctan(dy/dx)
    Where data[][0] = x and data[][1] = y
    """

    theta = data.copy()
    for index in range(1, theta.shape[0]-1):
        #print(f"index {index}")
        theta[index][1] = np.arctan((data[index+1][1]-data[index-1][1]) /
                          (data[index+1][0]-data[index-1][0]))
    theta[0][1] = np.arctan(data[1][1]-data[0][1])/(data[1][0]-data[0][0])
    theta[-1][1] = np.arctan(data[-1][1]-data[-2][1])/(data[-1][0]-data[-2][0])
    return(theta)


class InitACTII:
    r"""Solution initializer for flow in the ACT-II facility

    This initializer creates a physics-consistent flow solution
    given the top and bottom geometry profiles and an EOS using isentropic
    flow relations.

    The flow is initialized from the inlet stagnations pressure, P0, and
    stagnation temperature T0.

    geometry locations are linearly interpolated between given data points

    .. automethod:: __init__
    .. automethod:: __call__
    """

    def __init__(
            self, *, dim=2, nspecies=0, geom_top, geom_bottom,
            P0, T0, temp_wall, temp_sigma, vel_sigma
    ):
        r"""Initialize mixture parameters.

        Parameters
        ----------
        dim: int
            specifies the number of dimensions for the solution
        P0: float
            stagnation pressure
        T0: float
            stagnation temperature
        temp_wall: float
            wall temperature
        temp_sigma: float
            near-wall temperature relaxation parameter
        vel_sigma: float
            near-wall velocity relaxation parameter
        geom_top: numpy.ndarray
            coordinates for the top wall
        geom_bottom: numpy.ndarray
            coordinates for the bottom wall
        """

        # check number of points in the geometry
        #top_size = geom_top.size
        #bottom_size = geom_bottom.size

        self._dim = dim
        self._P0 = P0
        self._T0 = T0
        self._geom_top = geom_top
        self._geom_bottom = geom_bottom
        self._temp_wall = temp_wall
        self._temp_sigma = temp_sigma
        self._vel_sigma = vel_sigma
        # TODO, calculate these from the geometry files
        self._throat_height = 3.61909e-3
        self._x_throat = 0.283718298

    def __call__(self, discr, x_vec, eos, *, time=0.0):
        """Create the solution state at locations *x_vec*.

        Parameters
        ----------
        x_vec: numpy.ndarray
            Coordinates at which solution is desired
        eos:
            Mixture-compatible equation-of-state object must provide
            these functions:
            `eos.get_density`
            `eos.get_internal_energy`
        time: float
            Time at which solution is desired. The location is (optionally)
            dependent on time
        """
        if x_vec.shape != (self._dim,):
            raise ValueError(f"Position vector has unexpected dimensionality,"
                             f" expected {self._dim}.")

        xpos = x_vec[0]
        ypos = x_vec[1]
        ytop = 0*x_vec[0]
        actx = xpos.array_context

        from meshmode.dof_array import flatten_to_numpy
        xpos_flat = flatten_to_numpy(actx, xpos)
        ypos_flat = flatten_to_numpy(actx, ypos)
        gamma = eos.gamma()
        gas_const = eos.gas_const()

        ytop_flat = 0*xpos_flat
        ybottom_flat = 0*xpos_flat
        theta_top_flat = 0*xpos_flat
        theta_bottom_flat = 0*xpos_flat
        mach_flat = 0*xpos_flat
        theta_flat = 0*xpos_flat
        throat_height = 1

        theta_geom_top = get_theta_from_data(self._geom_top)
        theta_geom_bottom = get_theta_from_data(self._geom_bottom)

        for inode in range(xpos_flat.size):
            ytop_flat[inode] = get_y_from_x(xpos_flat[inode], self._geom_top)
            ybottom_flat[inode] = get_y_from_x(xpos_flat[inode], self._geom_bottom)
            theta_top_flat[inode] = get_y_from_x(xpos_flat[inode], theta_geom_top)
            theta_bottom_flat[inode] = get_y_from_x(xpos_flat[inode],
                                                    theta_geom_bottom)
            if ytop_flat[inode] - ybottom_flat[inode] < throat_height:
                throat_height = ytop_flat[inode] - ybottom_flat[inode]
                throat_loc = xpos_flat[inode]

        #print(f"throat height {throat_height}")
        for inode in range(xpos_flat.size):
            area_ratio = (ytop_flat[inode] - ybottom_flat[inode])/throat_height
            theta_flat[inode] = (theta_bottom_flat[inode] +
                          (theta_top_flat[inode]-theta_bottom_flat[inode]) /
                          (ytop_flat[inode]-ybottom_flat[inode]) *
                          (ypos_flat[inode] - ybottom_flat[inode]))
            if xpos_flat[inode] < throat_loc:
                mach_flat[inode] = getMachFromAreaRatio(area_ratio=area_ratio,
                                                        gamma=gamma, mach_guess=0.01)
            elif xpos_flat[inode] > throat_loc:
                mach_flat[inode] = getMachFromAreaRatio(area_ratio=area_ratio,
                                                        gamma=gamma, mach_guess=1.01)
            else:
                mach_flat[inode] = 1.0

        from meshmode.dof_array import unflatten_from_numpy
        ytop = unflatten_from_numpy(actx, discr.discr_from_dd("vol"), ytop_flat)
        ybottom = unflatten_from_numpy(actx, discr.discr_from_dd("vol"),
                                       ybottom_flat)
        mach = unflatten_from_numpy(actx, discr.discr_from_dd("vol"), mach_flat)
        theta = unflatten_from_numpy(actx, discr.discr_from_dd("vol"), theta_flat)

        pressure = getIsentropicPressure(
            mach=mach,
            P0=self._P0,
            gamma=gamma
        )
        temperature = getIsentropicTemperature(
            mach=mach,
            T0=self._T0,
            gamma=gamma
        )

        # modify the temperature in the near wall region to match the
        # isothermal boundaries
        sigma = self._temp_sigma
        wall_temperature = self._temp_wall
        smoothing_top = actx.np.tanh(sigma*(actx.np.abs(ypos-ytop)))
        smoothing_bottom = actx.np.tanh(sigma*(actx.np.abs(ypos-ybottom)))
        temperature = (wall_temperature +
            (temperature - wall_temperature)*smoothing_top*smoothing_bottom)

        mass = pressure/temperature/gas_const
        velocity = np.zeros(self._dim, dtype=object)
        # the magnitude
        velocity[0] = mach*actx.np.sqrt(gamma*pressure/mass)

        # modify the velocity in the near-wall region to have a tanh profile
        # this approximates the BL velocity profile
        sigma = self._vel_sigma
        smoothing_top = actx.np.tanh(sigma*(actx.np.abs(ypos-ytop)))
        smoothing_bottom = actx.np.tanh(sigma*(actx.np.abs(ypos-ybottom)))
        velocity[0] = velocity[0]*smoothing_top*smoothing_bottom

        # split into x and y components
        velocity[1] = velocity[0]*actx.np.sin(theta)
        velocity[0] = velocity[0]*actx.np.cos(theta)

        # zero out the velocity in the cavity region, let the flow develop naturally
        # initially in pressure/temperature equilibrium with the exterior flow
        zeros = 0*xpos
        xc_left = zeros + 0.65163 - 0.000001
        xc_right = zeros + 0.72163 + 0.000001
        yc_top = zeros - 0.0083245

        left_edge = actx.np.greater(xpos, xc_left)
        right_edge = actx.np.less(xpos, xc_right)
        top_edge = actx.np.less(ypos, yc_top)
        inside_cavity = left_edge*right_edge*top_edge
        velocity[0] = actx.np.where(inside_cavity, zeros, velocity[0])

        mom = velocity*mass
        energy = (pressure/(gamma - 1.0)) + np.dot(mom, mom)/(2.0*mass)
        return make_conserved(
            dim=self._dim,
            mass=mass,
            momentum=mom,
            energy=energy
        )


class UniformModified:
    r"""Solution initializer for a uniform flow with boundary layer smoothing.

    Similar to the Uniform initializer, except the velocity profile is modified
    so that the velocity goes to zero at y(min, max)

    The smoothing comes from a hyperbolic tangent with weight sigma

    .. automethod:: __init__
    .. automethod:: __call__
    """

    def __init__(
            self, *, dim=1, nspecies=0, pressure=1.0, temperature=2.5,
            velocity=None, mass_fracs=None,
            temp_wall, temp_sigma, vel_sigma,
            ymin=0., ymax=1.0
    ):
        r"""Initialize uniform flow parameters.

        Parameters
        ----------
        dim: int
            specify the number of dimensions for the flow
        nspecies: int
            specify the number of species in the flow
        temperature: float
            specifies the temperature
        pressure: float
            specifies the pressure
        velocity: numpy.ndarray
            specifies the flow velocity
        temp_wall: float
            wall temperature
        temp_sigma: float
            near-wall temperature relaxation parameter
        vel_sigma: float
            near-wall velocity relaxation parameter
        ymin: flaot
            minimum y-coordinate for smoothing
        ymax: float
            maximum y-coordinate for smoothing
        """
        if velocity is not None:
            numvel = len(velocity)
            myvel = velocity
            if numvel > dim:
                dim = numvel
            elif numvel < dim:
                myvel = np.zeros(shape=(dim,))
                for i in range(numvel):
                    myvel[i] = velocity[i]
            self._velocity = myvel
        else:
            self._velocity = np.zeros(shape=(dim,))

        if mass_fracs is not None:
            self._nspecies = len(mass_fracs)
            self._mass_fracs = mass_fracs
        else:
            self._nspecies = nspecies
            self._mass_fracs = np.zeros(shape=(nspecies,))

        if self._velocity.shape != (dim,):
            raise ValueError(f"Expected {dim}-dimensional inputs.")

        self._pressure = pressure
        self._temperature = temperature
        self._dim = dim
        self._temp_wall = temp_wall
        self._temp_sigma = temp_sigma
        self._vel_sigma = vel_sigma
        self._ymin = ymin
        self._ymax = ymax

    def __call__(self, x_vec, *, eos, **kwargs):
        """
        Create a uniform flow solution at locations *x_vec*.

        Parameters
        ----------
        x_vec: numpy.ndarray
            Nodal coordinates
        eos: :class:`mirgecom.eos.IdealSingleGas`
            Equation of state class with method to supply gas *gamma*.
        """

        ypos = x_vec[1]
        actx = ypos.array_context
        ymax = 0.0*x_vec[1] + self._ymax
        ymin = 0.0*x_vec[1] + self._ymin
        ones = (1.0 + x_vec[0]) - x_vec[0]

        pressure = self._pressure * ones
        temperature = self._temperature * ones

        # modify the temperature in the near wall region to match
        # the isothermal boundaries
        sigma = self._temp_sigma
        wall_temperature = self._temp_wall
        smoothing_min = actx.np.tanh(sigma*(actx.np.abs(ypos-ymin)))
        smoothing_max = actx.np.tanh(sigma*(actx.np.abs(ypos-ymax)))
        temperature = (wall_temperature +
                       (temperature - wall_temperature)*smoothing_min*smoothing_max)

        velocity = make_obj_array([self._velocity[i] * ones
                                   for i in range(self._dim)])
        y = make_obj_array([self._mass_fracs[i] * ones
                            for i in range(self._nspecies)])
        if self._nspecies:
            mass = eos.get_density(pressure, temperature, y)
        else:
            mass = pressure/temperature/eos.gas_const()
        specmass = mass * y

        sigma = self._vel_sigma
        # modify the velocity profile from uniform
        smoothing_max = actx.np.tanh(sigma*(actx.np.abs(ypos-ymax)))
        smoothing_min = actx.np.tanh(sigma*(actx.np.abs(ypos-ymin)))
        velocity[0] = velocity[0]*smoothing_max*smoothing_min

        mom = mass*velocity
        if self._nspecies:
            internal_energy = eos.get_internal_energy(temperature=temperature,
                                                      species_mass=specmass)
        else:
            internal_energy = pressure/(eos.gamma() - 1)
        kinetic_energy = 0.5 * np.dot(mom, mom)/mass
        energy = internal_energy + kinetic_energy

        return make_conserved(dim=self._dim, mass=mass, energy=energy,
                              momentum=mom, species_mass=specmass)


@mpi_entry_point
def main(ctx_factory=cl.create_some_context, restart_filename=None,
         use_profiling=False, use_logmgr=True, user_input_file=None,
         actx_class=PyOpenCLArrayContext, casename=None, log_dependent=1):
    """Drive the Y0 example."""
    cl_ctx = ctx_factory()

    from mpi4py import MPI
    comm = MPI.COMM_WORLD
    rank = comm.Get_rank()
    nparts = comm.Get_size()

    if casename is None:
        casename = "mirgecom"

    # logging and profiling
    logmgr = initialize_logmgr(use_logmgr,
        filename=f"{casename}.sqlite", mode="wo", mpi_comm=comm)

    if use_profiling:
        queue = cl.CommandQueue(cl_ctx,
            properties=cl.command_queue_properties.PROFILING_ENABLE)
    else:
        queue = cl.CommandQueue(cl_ctx)

    # main array context for the simulation
    actx = actx_class(
        queue,
        allocator=cl_tools.MemoryPool(cl_tools.ImmediateAllocator(queue)))

    # an array context for things that just can't lazy
    init_actx = PyOpenCLArrayContext(queue,
        allocator=cl_tools.MemoryPool(cl_tools.ImmediateAllocator(queue)))

    # default i/o junk frequencies
    nviz = 500
    nhealth = 1
    nrestart = 5000
    nstatus = 1
    logDependent = 0

    # default timestepping control
    integrator = "rk4"
    current_dt = 1e-8
    t_final = 1e-7
    current_t = 0
    current_step = 0
    current_cfl = 1.0
    constant_cfl = False

    # default health status bounds
    health_pres_min = 1.0e-1
    health_pres_max = 2.0e6

    # discretization and model control
    order = 1
    alpha_sc = 0.3
    s0_sc = -5.0
    kappa_sc = 0.5

    if user_input_file:
        input_data = None
        if rank == 0:
            with open(user_input_file) as f:
                input_data = yaml.load(f, Loader=yaml.FullLoader)
        input_data = comm.bcast(input_data, root=0)
        try:
            nviz = int(input_data["nviz"])
        except KeyError:
            pass
        try:
            nrestart = int(input_data["nrestart"])
        except KeyError:
            pass
        try:
            nhealth = int(input_data["nhealth"])
        except KeyError:
            pass
        try:
            nstatus = int(input_data["nstatus"])
        except KeyError:
            pass
        try:
            logDependent = int(input_data["logDependent"])
        except KeyError:
            pass
        try:
            current_dt = float(input_data["current_dt"])
        except KeyError:
            pass
        try:
            t_final = float(input_data["t_final"])
        except KeyError:
            pass
        try:
            alpha_sc = float(input_data["alpha_sc"])
        except KeyError:
            pass
        try:
            kappa_sc = float(input_data["kappa_sc"])
        except KeyError:
            pass
        try:
            s0_sc = float(input_data["s0_sc"])
        except KeyError:
            pass
        try:
            order = int(input_data["order"])
        except KeyError:
            pass
        try:
            integrator = input_data["integrator"]
        except KeyError:
            pass
        try:
            health_pres_min = float(input_data["health_pres_min"])
        except KeyError:
            pass
        try:
            health_pres_max = float(input_data["health_pres_max"])
        except KeyError:
            pass

    # param sanity check
    allowed_integrators = ["rk4", "euler", "lsrk54", "lsrk144"]
    if integrator not in allowed_integrators:
        error_message = "Invalid time integrator: {}".format(integrator)
        raise RuntimeError(error_message)

    s0_sc = np.log10(1.0e-4 / np.power(order, 4))
    if rank == 0:
        print(f"\tShock capturing parameters: alpha {alpha_sc}, "
              f"s0 {s0_sc}, kappa {kappa_sc}")

    if rank == 0:
        print("#### Simluation control data: ####")
        print(f"\tnviz = {nviz}")
        print(f"\tnrestart = {nrestart}")
        print(f"\tnhealth = {nhealth}")
        print(f"\tnstatus = {nstatus}")
        print(f"\tcurrent_dt = {current_dt}")
        print(f"\tt_final = {t_final}")
        print(f"\torder = {order}")
        print(f"\tTime integration {integrator}")
        if logDependent:
            print("\tDependent variable logging is ON.")
        else:
            print("\tDependent variable logging is OFF.")
        print("#### Simluation control data: ####")

    timestepper = rk4_step
    if integrator == "euler":
        timestepper = euler_step
    if integrator == "lsrk54":
        timestepper = lsrk54_step
    if integrator == "lsrk144":
        timestepper = lsrk144_step

    # {{{ Initialize simple transport model
    #mu = 0.
    mu = 1.0e-5
    #mu = 1.0e-4
    #mu = 1.0e-3
    #mu = .01
    #mu = .1
    kappa = 1.225*mu/0.75
    #kappa = 1.e-9
    #kappa = 0.
    transport_model = SimpleTransport(viscosity=mu, thermal_conductivity=kappa)
    # }}}
    # working gas: O2/N2 #
    #   O2 mass fraction 0.273
    #   gamma = 1.4
    #   cp = 37.135 J/mol-K,
    #   rho= 1.977 kg/m^3 @298K
    gamma = 1.4
    mw_o2 = 15.999*2
    mw_n2 = 14.0067*2
    mf_o2 = 0.273
    mw = mw_o2*mf_o2 + mw_n2*(1.0 - mf_o2)
    r = 8314.59/mw

    #
    # nozzle inflow #
    #
    # stagnation tempertuare 2076.43 K
    # stagnation pressure 2.745e5 Pa
    #
    # isentropic expansion based on the area ratios between the inlet (r=54e-3m) and
    # the throat (r=3.167e-3)
    #
    dim = 2
    vel_inflow = np.zeros(shape=(dim,))
    vel_outflow = np.zeros(shape=(dim,))
    total_pres_inflow = 2.745e5
    total_temp_inflow = 2076.43

    throat_height = 3.61909e-3
    inlet_height = 54.129e-3
    outlet_height = 28.54986e-3
    inlet_area_ratio = inlet_height/throat_height
    outlet_area_ratio = outlet_height/throat_height

    inlet_mach = getMachFromAreaRatio(area_ratio=inlet_area_ratio,
                                      gamma=gamma,
                                      mach_guess=0.01)
    pres_inflow = getIsentropicPressure(mach=inlet_mach,
                                        P0=total_pres_inflow,
                                        gamma=gamma)
    temp_inflow = getIsentropicTemperature(mach=inlet_mach,
                                           T0=total_temp_inflow,
                                           gamma=gamma)
    rho_inflow = pres_inflow/temp_inflow/r
    vel_inflow[0] = inlet_mach*math.sqrt(gamma*pres_inflow/rho_inflow)

    if rank == 0:
        print(f"inlet Mach number {inlet_mach}")
        print(f"inlet temperature {temp_inflow}")
        print(f"inlet pressure {pres_inflow}")
        print(f"inlet rho {rho_inflow}")
        print(f"inlet velocity {vel_inflow[0]}")
        #print(f"final inlet pressure {pres_inflow_final}")

    outlet_mach = getMachFromAreaRatio(area_ratio=outlet_area_ratio,
                                       gamma=gamma,
                                       mach_guess=1.1)
    pres_outflow = getIsentropicPressure(mach=outlet_mach,
                                         P0=total_pres_inflow,
                                         gamma=gamma)
    temp_outflow = getIsentropicTemperature(mach=outlet_mach,
                                            T0=total_temp_inflow,
                                            gamma=gamma)
    rho_outflow = pres_outflow/temp_outflow/r
    vel_outflow[0] = outlet_mach*math.sqrt(gamma*pres_outflow/rho_outflow)

    if rank == 0:
        print(f"outlet Mach number {outlet_mach}")
        print(f"outlet temperature {temp_outflow}")
        print(f"outlet pressure {pres_outflow}")
        print(f"outlet rho {rho_outflow}")
        print(f"outlet velocity {vel_outflow[0]}")

    eos = IdealSingleGas(
        gamma=gamma, gas_const=r, transport_model=transport_model
    )

    # read geometry files
    geometry_bottom = None
    geometry_top = None
    if rank == 0:
        from numpy import loadtxt
        geometry_bottom = loadtxt("nozzleBottom.dat", comments="#", unpack=False)
        geometry_top = loadtxt("nozzleTop.dat", comments="#", unpack=False)
    geometry_bottom = comm.bcast(geometry_bottom, root=0)
    geometry_top = comm.bcast(geometry_top, root=0)

    # parameters to adjust the shape of the initialization
    vel_sigma = 2000
    temp_sigma = 2500
    temp_wall = 300

    bulk_init = InitACTII(geom_top=geometry_top, geom_bottom=geometry_bottom,
                          P0=total_pres_inflow, T0=total_temp_inflow,
                          temp_wall=temp_wall, temp_sigma=temp_sigma,
                          vel_sigma=vel_sigma)

    inflow_init = UniformModified(
        dim=dim,
        temperature=temp_inflow,
        pressure=pres_inflow,
        velocity=vel_inflow,
        temp_wall=temp_wall,
        temp_sigma=temp_sigma,
        vel_sigma=vel_sigma,
        ymin=-0.0270645,
        ymax=0.0270645
    )

    outflow_init = UniformModified(
        dim=dim,
        temperature=temp_outflow,
        pressure=pres_outflow,
        velocity=vel_outflow,
        temp_wall=temp_wall,
        temp_sigma=temp_sigma,
        vel_sigma=vel_sigma,
        ymin=-0.016874377,
        ymax=0.011675488
    )

    inflow = PrescribedInviscidBoundary(fluid_solution_func=inflow_init)
    outflow = PrescribedInviscidBoundary(fluid_solution_func=outflow_init)
    # Don't work with AV
    #inflow = PrescribedViscousBoundary(q_func=inflow_init)
    #outflow = PrescribedViscousBoundary(q_func=outflow_init)
    wall = IsothermalNoSlipBoundary()
    #wall = AdiabaticNoslipMovingBoundary()

    boundaries = {
        DTAG_BOUNDARY("inflow"): inflow,
        DTAG_BOUNDARY("outflow"): outflow,
        DTAG_BOUNDARY("wall"): wall
    }

    viz_path = "viz_data/"
    vizname = viz_path + casename
    restart_path = "restart_data/"
    restart_pattern = (
        restart_path + "{cname}-{step:06d}-{rank:04d}.pkl"
    )
    if restart_filename:  # read the grid from restart data
        restart_filename = f"{restart_filename}-{rank:04d}.pkl"

        from mirgecom.restart import read_restart_data
        restart_data = read_restart_data(actx, restart_filename)
        current_step = restart_data["step"]
        current_t = restart_data["t"]
        local_mesh = restart_data["local_mesh"]
        local_nelements = local_mesh.nelements
        global_nelements = restart_data["global_nelements"]
        restart_order = int(restart_data["order"])

        assert restart_data["nparts"] == nparts
    else:  # generate the grid from scratch
        local_mesh, global_nelements = generate_and_distribute_mesh(comm, get_mesh)
        local_nelements = local_mesh.nelements

    if rank == 0:
        logging.info("Making discretization")

    discr = EagerDGDiscretization(
        actx, local_mesh, order=order, mpi_communicator=comm
    )
    if rank == 0:
        logging.info("Done making discretization")

    # initialize the sponge field
    sponge_thickness = 0.09
    sponge_amp = 1.0/current_dt/1000
    sponge_x0 = 0.9

    sponge_init = InitSponge(x0=sponge_x0, thickness=sponge_thickness,
                             amplitude=sponge_amp)
    sponge_sigma = sponge_init(x_vec=thaw(discr.nodes(), actx))
    ref_state = bulk_init(discr=discr, x_vec=thaw(discr.nodes(), init_actx),
                          eos=eos, time=0)
    ref_state = thaw(freeze(ref_state, init_actx), actx)

    vis_timer = None
    log_cfl = LogUserQuantity(name="cfl", value=current_cfl)

    if logmgr:
        logmgr_add_cl_device_info(logmgr, queue)
<<<<<<< HEAD

        logmgr.add_watches([
            ("step.max", "step = {value}, "),
            ("t_sim.max", "sim time: {value:1.6e} s\n"),
=======

        logmgr.add_quantity(log_cfl, interval=nstatus)

        logmgr.add_watches([
            ("step.max", "step = {value}, "),
            ("t_sim.max", "sim time: {value:1.6e} s, "),
            ("cfl.max", "cfl = {value:1.4f}\n"),
>>>>>>> b7172731
            ("t_step.max", "------- step walltime: {value:6g} s, "),
            ("t_log.max", "log walltime: {value:6g} s\n")])

        if logDependent:
            logmgr_add_many_discretization_quantities(logmgr, discr, dim,
                                                      extract_vars_for_logging,
                                                      units_for_logging)
            logmgr.add_watches([
                ("min_pressure", "------- P (min, max) (Pa) = ({value:1.9e}, "),
                ("max_pressure", "{value:1.9e})\n"),
                ("min_temperature", "------- T (min, max) (K)  = ({value:7g}, "),
                ("max_temperature", "{value:7g})\n"),
            ])

        try:
            logmgr.add_watches(["memory_usage.max"])
        except KeyError:
            pass

        if use_profiling:
            logmgr.add_watches(["pyopencl_array_time.max"])

        vis_timer = IntervalTimer("t_vis", "Time spent visualizing")
        logmgr.add_quantity(vis_timer)

        if log_dependent:
            logmgr_add_many_discretization_quantities(logmgr, discr, dim,
                                                      extract_vars_for_logging,
                                                      units_for_logging)

            logmgr.add_quantity(log_cfl, interval=nstatus)
            logmgr.add_watches([
                ("cfl.max", "-------- cfl = {value:1.4f}\n"),
                ("min_pressure", "------- P (min, max) (Pa) = ({value:1.9e}, "),
                ("max_pressure", "{value:1.9e})\n"),
                ("min_temperature", "------- T (min, max) (K)  = ({value:7g}, "),
                ("max_temperature", "{value:7g})\n")])

    if rank == 0:
        logging.info("Before restart/init")

    if restart_filename:
        if rank == 0:
            logging.info("Restarting soln.")
        current_state = restart_data["state"]
        if restart_order != order:
            restart_discr = EagerDGDiscretization(
                actx,
                local_mesh,
                order=restart_order,
                mpi_communicator=comm)
            from meshmode.discretization.connection import make_same_mesh_connection
            connection = make_same_mesh_connection(
                actx,
                discr.discr_from_dd("vol"),
                restart_discr.discr_from_dd("vol")
            )
            restart_state = restart_data["state"]
            current_state = connection(restart_state)
        if logmgr:
            logmgr_set_time(logmgr, current_step, current_t)
    else:
        # Set the current state from time 0
        if rank == 0:
            logging.info("Initializing soln.")
        current_state = bulk_init(discr=discr, x_vec=thaw(discr.nodes(), init_actx),
                                  eos=eos, time=0)
        current_state = thaw(freeze(current_state, init_actx), actx)

    visualizer = make_visualizer(discr)

    #    initname = initializer.__class__.__name__
    eosname = eos.__class__.__name__
    init_message = make_init_message(dim=dim, order=order, nelements=local_nelements,
                                     global_nelements=global_nelements,
                                     dt=current_dt, t_final=t_final, nstatus=nstatus,
                                     nviz=nviz, cfl=current_cfl,
                                     constant_cfl=constant_cfl, initname=casename,
                                     eosname=eosname, casename=casename)
    if rank == 0:
        logger.info(init_message)

    def my_write_status(dt, cfl, dv=None):
        status_msg = f"------ {dt=}" if constant_cfl else f"----- {cfl=}"
        if dv is not None:
            temp = dv.temperature
            press = dv.pressure
            temp = thaw(freeze(temp, actx), actx)
            press = thaw(freeze(press, actx), actx)
            from grudge.op import nodal_min_loc, nodal_max_loc
            tmin = allsync(
                actx.to_numpy(nodal_min_loc(discr, "vol", temp)),
                comm=comm, op=MPI.MIN)
            tmax = allsync(
                actx.to_numpy(nodal_max_loc(discr, "vol", temp)),
                comm=comm, op=MPI.MAX)
            pmin = allsync(
                actx.to_numpy(nodal_min_loc(discr, "vol", press)),
                comm=comm, op=MPI.MIN)
            pmax = allsync(
                actx.to_numpy(nodal_max_loc(discr, "vol", press)),
                comm=comm, op=MPI.MAX)
            dv_status_msg = f"\nP({pmin}, {pmax}), T({tmin}, {tmax})"
            status_msg = status_msg + dv_status_msg

    def my_write_viz(step, t, state, dv=None, tagged_cells=None,
                     ts_field=None, alpha_field=None):
        if dv is None:
            dv = eos.dependent_vars(state)
        if tagged_cells is None:
            tagged_cells = smoothness_indicator(discr, state.mass, s0=s0_sc,
                                                kappa=kappa_sc)

        mach = (actx.np.sqrt(np.dot(state.velocity, state.velocity)) /
                            eos.sound_speed(state))
        viz_fields = [("cv", state),
                      ("dv", dv),
                      ("mach", mach),
                      ("velocity", state.velocity),
                      ("sponge_sigma", sponge_sigma),
                      ("alpha", alpha_field),
                      ("tagged_cells", tagged_cells),
                      ("dt" if constant_cfl else "cfl", ts_field)]
        write_visfile(discr, viz_fields, visualizer, vizname=vizname,
                      step=step, t=t, overwrite=True)

    def my_write_restart(step, t, state):
        restart_fname = restart_pattern.format(cname=casename, step=step, rank=rank)
        if restart_fname != restart_filename:
            restart_data = {
                "local_mesh": local_mesh,
                "state": state,
                "t": t,
                "step": step,
                "order": order,
                "global_nelements": global_nelements,
                "num_parts": nparts
            }
            write_restart_file(actx, restart_data, restart_fname, comm)

    def my_health_check(dv):
        health_error = False
        if check_naninf_local(discr, "vol", dv.pressure):
            health_error = True
            logger.info(f"{rank=}: NANs/Infs in pressure data.")

        from mirgecom.simutil import allsync
        if allsync(check_range_local(discr, "vol", dv.pressure,
                                     health_pres_min, health_pres_max),
                                     comm, op=MPI.LOR):
            health_error = True
            p_min = actx.to_numpy(nodal_min(discr, "vol", dv.pressure))
            p_max = actx.to_numpy(nodal_max(discr, "vol", dv.pressure))
            logger.info(f"Pressure range violation ({p_min=}, {p_max=})")

        return health_error

    def my_get_viscous_timestep(discr, eos, cv, alpha):
        """Routine returns the the node-local maximum stable viscous timestep.

        Parameters
        ----------
        discr: grudge.eager.EagerDGDiscretization
            the discretization to use
        eos: :class:`~mirgecom.eos.GasEOS`
            A gas equation of state
        cv: :class:`~mirgecom.fluid.ConservedVars`
            Fluid solution
        alpha: :class:`~meshmode.DOFArray`
            Arfifical viscosity

        Returns
        -------
        :class:`~meshmode.dof_array.DOFArray`
            The maximum stable timestep at each node.
        """
        from grudge.dt_utils import characteristic_lengthscales
        from mirgecom.fluid import compute_wavespeed

        length_scales = characteristic_lengthscales(cv.array_context, discr)

        mu = 0
        d_alpha_max = 0
        transport = eos.transport_model()
        if transport:
            from mirgecom.viscous import get_local_max_species_diffusivity
            mu = transport.viscosity(eos, cv)
            d_alpha_max = \
                get_local_max_species_diffusivity(
                    cv.array_context, discr,
                    transport.species_diffusivity(eos, cv)
                )

        return(
            length_scales / (compute_wavespeed(eos, cv)
            + ((mu + d_alpha_max + alpha) / length_scales))
        )

    def my_get_viscous_cfl(discr, eos, dt, cv, alpha):
        """Calculate and return node-local CFL based on current state and timestep.

        Parameters
        ----------
        discr: :class:`grudge.eager.EagerDGDiscretization`
            the discretization to use
        eos: :class:`~mirgecom.eos.GasEOS`
            A gas equation of state
        dt: float or :class:`~meshmode.dof_array.DOFArray`
            A constant scalar dt or node-local dt
        cv: :class:`~mirgecom.fluid.ConservedVars`
            The fluid conserved variables
        alpha: :class:`~meshmode.DOFArray`
            Arfifical viscosity

        Returns
        -------
        :class:`~meshmode.dof_array.DOFArray`
            The CFL at each node.
        """
        return dt / my_get_viscous_timestep(discr, eos=eos, cv=cv, alpha=alpha)

    def my_get_timestep(t, dt, state, alpha):
        t_remaining = max(0, t_final - t)
        if constant_cfl:
            ts_field = current_cfl * my_get_viscous_timestep(discr, eos=eos,
                                                             cv=state, alpha=alpha)
            from grudge.op import nodal_min
            dt = actx.to_numpy(nodal_min(discr, "vol", ts_field))
            cfl = current_cfl
        else:
            ts_field = my_get_viscous_cfl(discr, eos=eos, dt=dt,
                                          cv=state, alpha=alpha)
            from grudge.op import nodal_max
            cfl = actx.to_numpy(nodal_max(discr, "vol", ts_field))

        return ts_field, cfl, min(t_remaining, dt)

    def my_get_alpha(discr, state, alpha):
        """ Scale alpha by the element characteristic length """

        from grudge.dt_utils import characteristic_lengthscales
        from mirgecom.fluid import compute_wavespeed

        length_scales = characteristic_lengthscales(actx, discr)
        wavespeed = compute_wavespeed(eos, state)
        alpha_field = alpha*wavespeed*length_scales
        #alpha_field = alpha*length_scales/order*delta_u*rho_star
        #alpha_field = alpha*length_scales/order

        return alpha_field

    def my_pre_step(step, t, dt, state):
        try:
            dv = None

            if logmgr:
                logmgr.tick_before()

            alpha_field = my_get_alpha(discr, state, alpha_sc)
            ts_field, cfl, dt = my_get_timestep(t, dt, state, alpha_field)
            log_cfl.set_quantity(cfl)

            do_viz = check_step(step=step, interval=nviz)
            do_restart = check_step(step=step, interval=nrestart)
            do_health = check_step(step=step, interval=nhealth)
            do_status = check_step(step=step, interval=nstatus)

            if do_health:
                dv = eos.dependent_vars(state)
                from mirgecom.simutil import allsync
                health_errors = allsync(my_health_check(dv), comm,
                                        op=MPI.LOR)
                if health_errors:
                    if rank == 0:
                        logger.info("Fluid solution failed health check.")
                    raise MyRuntimeError("Failed simulation health check.")

            if do_status and (log_dependent == 0):
                if dv is None:
                    dv = eos.dependent_vars(state)
                my_write_status(dt=dt, cfl=cfl, dv=dv)

            if do_restart:
                my_write_restart(step=step, t=t, state=state)

            if do_viz:
                if dv is None:
                    dv = eos.dependent_vars(state)
                my_write_viz(step=step, t=t, state=state, dv=dv,
                             ts_field=ts_field, alpha_field=alpha_field)

        except MyRuntimeError:
            if rank == 0:
                logger.info("Errors detected; attempting graceful exit.")
            my_write_viz(step=step, t=t, state=state)
            my_write_restart(step=step, t=t, state=state)
            raise

        dt = get_sim_timestep(discr, state, t, dt, current_cfl, eos, t_final,
                              constant_cfl)

        return state, dt

    def my_post_step(step, t, dt, state):
        # Logmgr needs to know about EOS, dt, dim?
        # imo this is a design/scope flaw
        if logmgr:
            set_dt(logmgr, dt)
            set_sim_state(logmgr, dim, state, eos)
            logmgr.tick_after()
        return state, dt

    def my_rhs(t, state):
        alpha_field = my_get_alpha(discr, state, alpha_sc)
        return (
            ns_operator(discr, cv=state, t=t, boundaries=boundaries, eos=eos)
            + make_conserved(
                dim, q=av_operator(discr, q=state.join(), boundaries=boundaries,
                                   boundary_kwargs={"time": t, "eos": eos},
                                   alpha=alpha_field, s0=s0_sc, kappa=kappa_sc)
            )
            + sponge(cv=state, cv_ref=ref_state, sigma=sponge_sigma)
        )

    current_dt = get_sim_timestep(discr, current_state, current_t, current_dt,
                                  current_cfl, eos, t_final, constant_cfl)

    current_step, current_t, current_state = \
        advance_state(rhs=my_rhs, timestepper=timestepper,
                      pre_step_callback=my_pre_step,
                      post_step_callback=my_post_step,
                      istep=current_step, dt=current_dt,
                      t=current_t, t_final=t_final,
                      state=current_state)

    # Dump the final data
    if rank == 0:
        logger.info("Checkpointing final state ...")
    final_dv = eos.dependent_vars(current_state)
    alpha_field = my_get_alpha(discr, current_state, alpha_sc)
    ts_field, cfl, dt = my_get_timestep(t=current_t, dt=current_dt,
                                        state=current_state, alpha=alpha_field)
    if log_dependent == 0:
        my_write_status(dt=dt, cfl=cfl, dv=final_dv)

    my_write_viz(step=current_step, t=current_t, state=current_state, dv=final_dv,
                 ts_field=ts_field, alpha_field=alpha_field)
    my_write_restart(step=current_step, t=current_t, state=current_state)

    if logmgr:
        logmgr.close()
    elif use_profiling:
        print(actx.tabulate_profiling_data())

    finish_tol = 1e-16
    assert np.abs(current_t - t_final) < finish_tol


if __name__ == "__main__":
    import sys

    logging.basicConfig(format="%(message)s", level=logging.INFO)

    import argparse
    parser = argparse.ArgumentParser(
        description="MIRGE-Com Isentropic Nozzle Driver")
    parser.add_argument("-r", "--restart_file", type=ascii, dest="restart_file",
                        nargs="?", action="store", help="simulation restart file")
    parser.add_argument("-i", "--input_file", type=ascii, dest="input_file",
                        nargs="?", action="store", help="simulation config file")
    parser.add_argument("-c", "--casename", type=ascii, dest="casename", nargs="?",
                        action="store", help="simulation case name")
    parser.add_argument("--profile", action="store_true", default=False,
                        help="enable kernel profiling [OFF]")
    parser.add_argument("--log", action="store_true", default=False,
                        help="enable logging profiling [ON]")
    parser.add_argument("--lazy", action="store_true", default=False,
                        help="enable lazy evaluation [OFF]")

    args = parser.parse_args()

    # for writing output
    casename = "isolator"
    if args.casename:
        print(f"Custom casename {args.casename}")
        casename = args.casename.replace("'", "")
    else:
        print(f"Default casename {casename}")

    log_dependent = 1
    if args.profile:
        if args.lazy:
            raise ValueError("Can't use lazy and profiling together.")
        actx_class = PyOpenCLProfilingArrayContext
    else:
        if args.lazy:
            actx_class = PytatoPyOpenCLArrayContext
            log_dependent = 0
        else:
            actx_class = PyOpenCLArrayContext

    restart_filename = None
    if args.restart_file:
        restart_filename = (args.restart_file).replace("'", "")
        print(f"Restarting from file: {restart_filename}")

    input_file = None
    if args.input_file:
        input_file = args.input_file.replace("'", "")
        print(f"Ignoring user input from file: {input_file}")
    else:
        print("No user input file, using default values")

    print(f"Running {sys.argv[0]}\n")
    main(restart_filename=restart_filename, user_input_file=input_file,
         use_profiling=args.profile, use_logmgr=args.log,
         actx_class=actx_class, casename=casename,
         log_dependent=log_dependent)

# vim: foldmethod=marker<|MERGE_RESOLUTION|>--- conflicted
+++ resolved
@@ -578,7 +578,7 @@
 @mpi_entry_point
 def main(ctx_factory=cl.create_some_context, restart_filename=None,
          use_profiling=False, use_logmgr=True, user_input_file=None,
-         actx_class=PyOpenCLArrayContext, casename=None, log_dependent=1):
+         actx_class=PyOpenCLArrayContext, casename=None):
     """Drive the Y0 example."""
     cl_ctx = ctx_factory()
 
@@ -614,7 +614,7 @@
     nhealth = 1
     nrestart = 5000
     nstatus = 1
-    logDependent = 0
+    log_dependent = 0
 
     # default timestepping control
     integrator = "rk4"
@@ -658,7 +658,7 @@
         except KeyError:
             pass
         try:
-            logDependent = int(input_data["logDependent"])
+            log_dependent = int(input_data["log_dependent"])
         except KeyError:
             pass
         try:
@@ -719,7 +719,7 @@
         print(f"\tt_final = {t_final}")
         print(f"\torder = {order}")
         print(f"\tTime integration {integrator}")
-        if logDependent:
+        if log_dependent:
             print("\tDependent variable logging is ON.")
         else:
             print("\tDependent variable logging is OFF.")
@@ -928,33 +928,14 @@
 
     if logmgr:
         logmgr_add_cl_device_info(logmgr, queue)
-<<<<<<< HEAD
-
-        logmgr.add_watches([
-            ("step.max", "step = {value}, "),
-            ("t_sim.max", "sim time: {value:1.6e} s\n"),
-=======
-
         logmgr.add_quantity(log_cfl, interval=nstatus)
 
         logmgr.add_watches([
             ("step.max", "step = {value}, "),
             ("t_sim.max", "sim time: {value:1.6e} s, "),
             ("cfl.max", "cfl = {value:1.4f}\n"),
->>>>>>> b7172731
             ("t_step.max", "------- step walltime: {value:6g} s, "),
             ("t_log.max", "log walltime: {value:6g} s\n")])
-
-        if logDependent:
-            logmgr_add_many_discretization_quantities(logmgr, discr, dim,
-                                                      extract_vars_for_logging,
-                                                      units_for_logging)
-            logmgr.add_watches([
-                ("min_pressure", "------- P (min, max) (Pa) = ({value:1.9e}, "),
-                ("max_pressure", "{value:1.9e})\n"),
-                ("min_temperature", "------- T (min, max) (K)  = ({value:7g}, "),
-                ("max_temperature", "{value:7g})\n"),
-            ])
 
         try:
             logmgr.add_watches(["memory_usage.max"])
@@ -971,14 +952,6 @@
             logmgr_add_many_discretization_quantities(logmgr, discr, dim,
                                                       extract_vars_for_logging,
                                                       units_for_logging)
-
-            logmgr.add_quantity(log_cfl, interval=nstatus)
-            logmgr.add_watches([
-                ("cfl.max", "-------- cfl = {value:1.4f}\n"),
-                ("min_pressure", "------- P (min, max) (Pa) = ({value:1.9e}, "),
-                ("max_pressure", "{value:1.9e})\n"),
-                ("min_temperature", "------- T (min, max) (K)  = ({value:7g}, "),
-                ("max_temperature", "{value:7g})\n")])
 
     if rank == 0:
         logging.info("Before restart/init")
@@ -1331,7 +1304,6 @@
     else:
         print(f"Default casename {casename}")
 
-    log_dependent = 1
     if args.profile:
         if args.lazy:
             raise ValueError("Can't use lazy and profiling together.")
@@ -1339,7 +1311,6 @@
     else:
         if args.lazy:
             actx_class = PytatoPyOpenCLArrayContext
-            log_dependent = 0
         else:
             actx_class = PyOpenCLArrayContext
 
@@ -1358,7 +1329,6 @@
     print(f"Running {sys.argv[0]}\n")
     main(restart_filename=restart_filename, user_input_file=input_file,
          use_profiling=args.profile, use_logmgr=args.log,
-         actx_class=actx_class, casename=casename,
-         log_dependent=log_dependent)
+         actx_class=actx_class, casename=casename)
 
 # vim: foldmethod=marker